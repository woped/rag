--- conflicted
+++ resolved
@@ -1,5 +1,6 @@
 from app.core.ports.DatabasePort import DatabasePort
 from app.core.dtos.DocumentDTO import DocumentDTO
+import logging
 
 """
     DatabaseService provides high-level access to vector database operations
@@ -9,14 +10,8 @@
     This service acts as the application's main entry point for storing,
     retrieving, updating, deleting, and searching documents.
 """
-<<<<<<< HEAD
-from app.core.ports.DatabasePort import DatabasePort
-from app.core.dtos.DocumentDTO import DocumentDTO
-import logging
 
 logger = logging.getLogger(__name__)
-=======
->>>>>>> 2ab79ed9
 
 class DatabaseService:
     def __init__(self, database_port: DatabasePort):
