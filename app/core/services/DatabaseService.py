--- conflicted
+++ resolved
@@ -26,17 +26,20 @@
 
     # Add documents with validation
     def add_docs(self, documents: list[DocumentDTO]):
-<<<<<<< HEAD
         logger.info(f"Adding {len(documents)} documents")
         
-        valid_docs = [doc for doc in documents if doc.id and doc.text]
-        
-        if len(valid_docs) != len(documents):
-            logger.warning(f"Filtered out {len(documents) - len(valid_docs)} invalid documents")
-        
-        if valid_docs:
-            self.db.add_docs(valid_docs)
-            logger.info(f"Successfully added {len(valid_docs)} documents")
+        try:
+            valid_docs = [doc for doc in documents if doc.id and doc.text]
+       
+            if len(valid_docs) != len(documents):
+                logger.warning(f"Filtered out {len(documents) - len(valid_docs)} invalid documents")
+
+            if valid_docs:
+                self.db.add_docs(valid_docs)
+                logger.info(f"Successfully added {len(valid_docs)} documents")
+        except Exception:
+            logger.exception("Failed to add documents")
+            raise
 
     # Get document by ID
     def get_doc_by_id(self, doc_id: str):
@@ -44,54 +47,15 @@
             logger.warning("Empty document ID provided")
             return None
             
-        return self.db.get_doc_by_id(doc_id)
-=======
-        logger.debug(f"Adding {len(documents)} documents")
-        try:
-            self.db.add_docs(documents)
-        except Exception:
-            logger.exception("Failed to add documents")
-            raise
-
-    def get_doc_by_id(self, id: str):
         logger.debug(f"Retrieving document with ID: {id}")
         try:
-            return self.db.get_doc_by_id(id)
+            return self.db.get_doc_by_id(doc_id)
         except Exception:
             logger.exception(f"Failed to retrieve document with ID: {id}")
             raise
 
-    def search_docs(self, query: str, k: int):
-        logger.debug(f"Searching documents with query: '{query}', top {k}")
-        try:
-            return self.db.search_docs(query, k)
-        except Exception:
-            logger.exception(f"Failed to search documents with query: '{query}'")
-            raise
->>>>>>> 63e7c1d7
-
     # Update existing document
     def update_doc(self, document: DocumentDTO):
-<<<<<<< HEAD
-        if not document.id or not document.text:
-            raise ValueError("Document must have ID and text")
-            
-        self.db.update_doc(document)
-        logger.info(f"Updated document: {document.id}")
-
-    # Delete document by ID
-    def delete_doc(self, doc_id: str):
-        if not doc_id:
-            raise ValueError("Document ID required")
-            
-        self.db.delete_doc(doc_id)
-        logger.info(f"Deleted document: {doc_id}")
-    
-    # Clear all documents
-    def clear(self):
-        logger.warning("Clearing ALL documents")
-        self.db.clear()
-=======
         logger.debug(f"Updating document with ID: {document.id}")
         try:
             self.db.update_doc(document)
@@ -99,19 +63,20 @@
             logger.exception(f"Failed to update document with ID: {document.id}")
             raise
 
-    def delete_doc(self, id: str):
+    # Delete document by ID
+    def delete_doc(self, doc_id: str):
         logger.debug(f"Deleting document with ID: {id}")
         try:
             self.db.delete_doc(id)
         except Exception:
             logger.exception(f"Failed to delete document with ID: {id}")
             raise
-
+    
+    # Clear all documents
     def clear(self):
         logger.warning("Clearing all documents from database")
         try:
             self.db.clear()
         except Exception:
             logger.exception("Failed to clear the database")
-            raise
->>>>>>> 63e7c1d7
+            raise