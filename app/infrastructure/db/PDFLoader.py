--- conflicted
+++ resolved
@@ -34,12 +34,9 @@
                 logger.info(f"Downloading NLTK resource: {resource}")
                 nltk.download(resource)
 
-<<<<<<< HEAD
-=======
         chunk_size = int(os.environ.get("CHUNK_SIZE", 150))
         chunk_overlap = int(os.environ.get("CHUNK_OVERLAP", 50))
 
->>>>>>> 2ab79ed9
         self.collection = collection
         self.splitter = NLTKTextSplitter(chunk_size=chunk_size, chunk_overlap=chunk_overlap)
 
