from app.infrastructure.rag.langchain.LangchainClient import LangchainClient
from app.core.ports.DatabasePort import DatabasePort
import logging

logger = logging.getLogger(__name__)

class DatabaseAdapter(DatabasePort):
    """
    Infrastructure adapter for document persistence using ChromaDB via LangchainClient.
    
    This adapter implements the technical database operations, providing a concrete implementation
    of the DatabasePort interface. Handles all CRUD operations by delegating to the LangchainClient
    which manages the actual ChromaDB vector database interactions and document storage.
    
    Key operations: document storage and retrieval, metadata management, bulk operations,
    and database cleanup. Serves as the persistence layer bridge between domain services
    and the ChromaDB vector database infrastructure.
    """
    
    def __init__(self):
        self.client = LangchainClient()
        logger.info("DatabaseAdapter initialized with LangchainClient")

    # Add multiple documents to database
    def add_docs(self, documents):
        logger.info(f"Adding {len(documents)} documents")
        try:
            texts = [doc.text for doc in documents]
            metadatas = [doc.metadata or {} for doc in documents]
            ids = [doc.id or None for doc in documents]
            self.client.add_docs(texts, metadatas, ids)
        except Exception as e:
            logger.exception("Failed to add documents")
            raise

    # Get single document by ID
    def get_doc_by_id(self, id):
        logger.debug(f"Retrieving document with ID: {id}")
<<<<<<< HEAD
        return self.client.get_doc_by_id(id)
=======
        try:
            return self.client.get_doc_by_id(id)
        except Exception as e:
            logger.exception(f"Failed to retrieve document with ID: {id}")
            raise

    def search_docs(self, query, k):
        logger.debug(f"Searching for top {k} documents matching query: '{query}'")
        try:
            results = self.client.search_docs(query, k)
            logger.debug(f"Search returned {len(results)} results")
            return results
        except Exception as e:
            logger.exception(f"Search failed for query: '{query}'")
            raise
>>>>>>> 63e7c1d7
    
    # Update existing document
    def update_doc(self, document):
        logger.info(f"Updating document with ID: {document.id}")
        try:
            self.client.update_doc(document.id, document.text, document.metadata)
        except Exception as e:
            logger.exception(f"Failed to update document with ID: {document.id}")
            raise
    
    # Delete document by ID
    def delete_doc(self, id):
        logger.warning(f"Deleting document with ID: {id}")
        try:
            self.client.delete_doc(id)
        except Exception as e:
            logger.exception(f"Failed to delete document with ID: {id}")
            raise
    
    # Clear all documents from database
    def clear(self):
        logger.critical("Clearing all documents from the database!")
        try:
            self.client.clear()
        except Exception as e:
            logger.exception("Failed to clear the database")
            raise<|MERGE_RESOLUTION|>--- conflicted
+++ resolved
@@ -36,25 +36,11 @@
     # Get single document by ID
     def get_doc_by_id(self, id):
         logger.debug(f"Retrieving document with ID: {id}")
-<<<<<<< HEAD
-        return self.client.get_doc_by_id(id)
-=======
         try:
             return self.client.get_doc_by_id(id)
         except Exception as e:
             logger.exception(f"Failed to retrieve document with ID: {id}")
             raise
-
-    def search_docs(self, query, k):
-        logger.debug(f"Searching for top {k} documents matching query: '{query}'")
-        try:
-            results = self.client.search_docs(query, k)
-            logger.debug(f"Search returned {len(results)} results")
-            return results
-        except Exception as e:
-            logger.exception(f"Search failed for query: '{query}'")
-            raise
->>>>>>> 63e7c1d7
     
     # Update existing document
     def update_doc(self, document):
