--- conflicted
+++ resolved
@@ -31,7 +31,6 @@
         self.results_count = int(os.environ.get("RESULTS_COUNT"))
         embedding_model = os.environ.get("EMBEDDING_MODEL")
 
-<<<<<<< HEAD
         # LangChain VectorStore for semantic search
         self.embeddings = HuggingFaceEmbeddings(model_name=embedding_model)
         self.vectorstore = Chroma(
@@ -43,20 +42,6 @@
         # Native ChromaDB client for CRUD operations
         self.client = PersistentClient(path=self.persist_directory)
         self.collection = self.client.get_or_create_collection(name="rag_collection")
-=======
-            self.embeddings = HuggingFaceEmbeddings(model_name="sentence-transformers/paraphrase-multilingual-MiniLM-L12-v2")
-            self.vectorstore = Chroma(
-                collection_name="rag_collection",
-                embedding_function=self.embeddings,
-                persist_directory=self.persist_directory
-            )
-
-            self.client = PersistentClient(path=self.persist_directory)
-            self.collection = self.client.get_or_create_collection(name="rag_collection")
-        except Exception:
-            logger.exception("Failed to initialize LangchainClient")
-            raise
->>>>>>> 63e7c1d7
 
     # Add multiple documents with embeddings
     def add_docs(self, texts, metadatas=None, ids=None):
