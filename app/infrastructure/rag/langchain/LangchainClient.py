--- conflicted
+++ resolved
@@ -19,16 +19,12 @@
 
     """
     def __init__(self, persist_directory="chroma"):
-<<<<<<< HEAD
         try:
             self.persist_directory = persist_directory
             logger.info(f"LangchainClient initialised with Persist-directory: {self.persist_directory}")
-=======
-        self.persist_directory = persist_directory
-        logger.info(f"LangchainClient initialised with Persist-directory: {self.persist_directory}")
+
         self.threshold = int(os.environ.get("THRESHOLD"))
         self.results_count = int(os.environ.get("RESULTS_COUNT"))
->>>>>>> 2ab79ed9
 
             self.embeddings = HuggingFaceEmbeddings(model_name="sentence-transformers/paraphrase-multilingual-MiniLM-L12-v2")
             self.vectorstore = Chroma(
