from langchain_chroma import Chroma
from langchain_huggingface import HuggingFaceEmbeddings
from chromadb import PersistentClient
from langchain_core.documents import Document
from app.core.dtos.DocumentDTO import DocumentDTO
import logging

logger = logging.getLogger(__name__)

class LangchainClient:
    """
    LangchainClient is a hybrid wrapper that combines LangChain's Chroma VectorStore
    for semantic search with direct access to ChromaDB for CRUD operations.

    - Uses LangChain for similarity search via sentence embeddings
    - Uses ChromaDB native client for add, get, delete, update
    - Stores all data persistently in the given directory

    """
    def __init__(self, persist_directory="chroma"):
        self.persist_directory = persist_directory
        logger.info(f"LangchainClient initialised with Persist-directory: {self.persist_directory}")

        # LangChain-compatible VectorStore using HuggingFace embeddings
        self.embeddings = HuggingFaceEmbeddings(model_name="sentence-transformers/paraphrase-multilingual-MiniLM-L12-v2")
        self.vectorstore = Chroma(
            collection_name="rag_collection",
            embedding_function=self.embeddings,
            persist_directory=self.persist_directory
        )

        # Native ChromaDB client for direct CRUD access
        self.client = PersistentClient(path=self.persist_directory)
        self.collection = self.client.get_or_create_collection(name="rag_collection")


    def add_docs(self, texts, metadatas=None, ids=None):
        logger.debug(f"add_docs called with {len(texts)} document(s).")
        # Add one or more documents directly to ChromaDB using manually computed embeddings
        if metadatas is None:
            metadatas = [{} for _ in texts]
        if ids is None:
            ids = [str(i) for i in range(len(texts))]

        for i, (text, metadata, doc_id) in enumerate(zip(texts, metadatas, ids)):
            try:
                # Compute embeddings from plain texts
                embedding = self.embeddings.embed_documents([text])
                self.collection.add(
                    documents=[text],
                    metadatas=[metadata],
                    ids=[doc_id],
                    embeddings=embedding
                )
                logger.debug(f"Added document ID {doc_id} successfully.")
            except Exception as e:
                logger.error(f"Error while adding document ID {doc_id} at index {i}: {e}", exc_info=True)
                raise

    def get_doc_by_id(self, id):
        logger.debug(f"Attempting to retrieve document with ID: {id}")
        result = self.collection.get(ids=[id])
        if not result["documents"]:
            logger.warning(f"No document found with ID: {id}")
            return None
        logger.info(f"Document with ID: {id} retrieved successfully")
        return {
            "id": result["ids"][0],
            "text": result["documents"][0],
            "metadata": result["metadatas"][0]
        }

    def search_docs(self, query, k, threshold=25):
        logger.debug(f"Searching for top {k} documents with query: '{query}' and threshold: {threshold}")
        results = self.vectorstore.similarity_search_with_score(query, k=k)

        docs = []
        for doc, distance in results:
<<<<<<< HEAD
            print(f"Distance: {distance}, ID: {getattr(doc, 'id', None)}")
            if distance < threshold:
=======
            logger.debug(f"Distance: {distance}, ID: {getattr(doc, 'id', None)}")
            if distance <= threshold:
>>>>>>> fad357dc
                id_ = getattr(doc, 'id', None) or doc.metadata.get('id', None) or "unknown"
                text = getattr(doc, 'page_content', None) or getattr(doc, 'text', None) or doc.metadata.get('text', None) or ""
                metadata = getattr(doc, 'metadata', None) or {}
                docs.append((DocumentDTO(id=id_, text=text, metadata=metadata), distance))

        logger.info(f"Found {len(docs)} documents within threshold {threshold}")
        return docs

    def update_doc(self, id, text, metadata=None):
        #Update a document by deleting and re-adding it with the same ID.
        logger.info(f"Updating document with ID: {id}")
        self.delete_doc(id)
        self.add_docs([text], [metadata or {}], [id])
        logger.info(f"Document with ID: {id} updated successfully")

    def delete_doc(self, id):
        #Delete a document by its ID.
        logger.info(f"Deleting document with ID: {id}")
        self.collection.delete(ids=[id])
        logger.info(f"Document with ID: {id} deleted")

    def clear(self):
        ids = self.collection.get()["ids"]
        if ids:
            logger.warning(f"Clearing all documents, total count: {len(ids)}")
            self.collection.delete(ids=ids)
            logger.warning("All documents cleared")
        else:
            logger.info("Clear called but no documents to delete")
<|MERGE_RESOLUTION|>--- conflicted
+++ resolved
@@ -76,13 +76,8 @@
 
         docs = []
         for doc, distance in results:
-<<<<<<< HEAD
-            print(f"Distance: {distance}, ID: {getattr(doc, 'id', None)}")
+            logger.debug(f"Distance: {distance}, ID: {getattr(doc, 'id', None)}")
             if distance < threshold:
-=======
-            logger.debug(f"Distance: {distance}, ID: {getattr(doc, 'id', None)}")
-            if distance <= threshold:
->>>>>>> fad357dc
                 id_ = getattr(doc, 'id', None) or doc.metadata.get('id', None) or "unknown"
                 text = getattr(doc, 'page_content', None) or getattr(doc, 'text', None) or doc.metadata.get('text', None) or ""
                 metadata = getattr(doc, 'metadata', None) or {}
